from __future__ import unicode_literals # pragma: no cover
"""
Configuration settings are read in this order:

1) ~/.green
2) A config file specified by the environment variable $GREEN_CONFIG
3) A config file specified by the command-line argument --config FILE
4) Command-line arguments.

Any arguments specified in more than one place will be overwritten by the value
of the last place the setting is seen.  So, for example, if a setting is turned
on in ~/.green and turned off by a command-line argument, then the setting will
be turned off.

We have to use this entire file before we can turn coverage on, so we exclude
it from coverage.  We still have tests, though!
"""

import argparse   # pragma: no cover
try:              # pragma: no cover
    import configparser
except:           # pragma: no cover
    import ConfigParser as configparser
try: # pragma: no cover
    import coverage
    coverage_version = "Coverage {}".format(coverage.__version__)
except: # pragma: no cover
    coverage = None
    coverage_version = "Coverage Not Installed"

import copy       # pragma: no cover
import logging    # pragma: no cover
import os         # pragma: no cover
import sys        # pragma: no cover
import tempfile   # pragma: no cover

# Used for debugging output in cmdline, since we can't do debug output here.
files_loaded = [] # pragma: no cover

# Set the defaults in a re-usable way
default_args = argparse.Namespace( # pragma: no cover
        targets         = ['.'], # Not in configs
        subprocesses    = 1,
        html            = False,
        termcolor       = None,
        notermcolor     = None,
        allow_stdout    = False,
        debug           = 0,
        help            = False, # Not in configs
        logging         = False,
        version         = False,
        verbose         = 1,
        failfast        = False,
        config          = None,  # Not in configs
        pattern         = 'test*.py',
        name_pattern    = None,
        run_coverage    = False,
        omit            = None,
        completion_file = False,
        completions     = False,
        options         = False,
        # These are not really options, they are added later for convenience
        parser          = None,
        store_opt       = None,
        # not implemented, but unittest stub in place
        warnings        = '',
        )


class StoreOpt(): # pragma: no cover
    """
    Helper class for storing lists of the options themselves to hand out to the
    shell completion scripts.
    """


    def __init__(self):
        self.options = []
        self.options = []


    def __call__(self, action):
        self.options.extend(action.option_strings[0:2])




def parseArguments(): # pragma: no cover
    """
    I parse arguments in sys.argv and return the args object.  The parser
    itself is available as args.parser.

    Adds the following members to args:
        parser    = the parser object
        store_opt = the StoreOpt object
    """
    store_opt = StoreOpt()
    parser = argparse.ArgumentParser(
            prog='green',
            usage='%(prog)s [options] [target [target2 ...]]',
            add_help=False,
            description=
"""
Green is a clean, colorful test runner for Python unit tests.
""".rstrip(),
            epilog=
"""
ENABLING SHELL COMPLETION

  To enable bash- or zsh-completion, add the line below to the end of your
  .bashrc or .zshrc file (or equivalent config file):

    which green >& /dev/null && source "$( green --completion-file )"

  Warning!  Generating a completion list actually discovers and loads tests
  -- this can be very slow if you run it in huge directories!

CONFIG FILES

  Green will look for and process three config files if found:
  1) $HOME/.green
  2) $GREEN_CONFIG
  3) A file specified with "--config FILE"

  Config file format is simply "option = value" on separate lines.  "option" is
  the same as the long options above, just without the "--".

  Most values should be "True" or "False".  Accumulated values (verbose, debug)
  should be specified as integers ("-vv" would be "verbose = 2").

  Example:

    verbose = 2
    logging = True
    omit    = myproj*,*prototype*
""".rstrip(),
            formatter_class=argparse.RawDescriptionHelpFormatter)

    target_args = parser.add_argument_group("Target Specification")
    target_args.add_argument('targets', action='store', nargs='*',
        metavar='target',
        help=("""Targets to test.  Any number of targets may be specified.  If
        blank, then discover all testcases in the current directory tree.  Can
        be a directory (or package), file (or module), or fully-qualified
        'dotted name' like proj.tests.test_things.TestStuff.  If a directory
        (or package) is specified, then we will attempt to discover all tests
        under the directory (even if the directory is a package and the tests
        would not be accessible through the package's scope).  In all other
        cases, only tests accessible from introspection of the object will
        be loaded."""),
        default=argparse.SUPPRESS)

    concurrency_args = parser.add_argument_group("Concurrency Options")
    store_opt(
        concurrency_args.add_argument('-s', '--subprocesses', action='store',
            type=int, metavar='NUM',
            help="Number of subprocesses to use to run tests.  Note that your "
            "tests need to be written to avoid using the same resources (temp "
            "files, sockets, ports, etc.) for the multi-process mode to work "
            "well. Default is 1, meaning disable using subprocesses. 0 means "
            "try to autodetect the number of CPUs in the system. Note that for "
            "a small number of trivial tests, running everything in a single "
            "process may be faster than the overhead of initializing all the "
            "subprocesses.",
        default=argparse.SUPPRESS))

    format_args = parser.add_argument_group("Format Options")
    store_opt(format_args.add_argument('-m', '--html', action='store_true',
        help="HTML5 format.  Overrides terminal color options if specified.",
        default=argparse.SUPPRESS))
    store_opt(format_args.add_argument('-t', '--termcolor', action='store_true',
        help="Force terminal colors on.  Default is to autodetect.",
        default=argparse.SUPPRESS))
    store_opt(
        format_args.add_argument('-T', '--notermcolor', action='store_true',
        help="Force terminal colors off.  Default is to autodetect.",
        default=argparse.SUPPRESS))

    out_args = parser.add_argument_group("Output Options")
    store_opt(out_args.add_argument('-a', '--allow-stdout', action='store_true',
        help=("Instead of capturing the stdout and presenting it in the "
        "summary of results, let it come through."), default=argparse.SUPPRESS))
    store_opt(out_args.add_argument('-d', '--debug', action='count',
        help=("Enable internal debugging statements.  Implies --logging.  Can "
        "be specified up to three times for more debug output."),
        default=argparse.SUPPRESS))
    store_opt(out_args.add_argument('-h', '--help', action='store_true',
        help="Show this help message and exit.",
        default=argparse.SUPPRESS))
    store_opt(out_args.add_argument('-l', '--logging', action='store_true',
        help="Don't configure the root logger to redirect to /dev/null, "
        "enabling internal debugging output", default=argparse.SUPPRESS))
    store_opt(out_args.add_argument('-V', '--version', action='store_true',
        help="Print the version of Green and Python and exit.",
        default=argparse.SUPPRESS))
    store_opt(out_args.add_argument('-v', '--verbose', action='count',
        help=("Verbose. Can be specified up to three times for more verbosity. "
        "Recommended levels are -v and -vv."), default=argparse.SUPPRESS))

    other_args = parser.add_argument_group("Other Options")
    store_opt(other_args.add_argument('-f', '--failfast', action='store_true',
        help=("Stop execution at the first test that fails, errors, or "
        "unexpectedly succeeds."), default=argparse.SUPPRESS))
    store_opt(other_args.add_argument('-c', '--config', action='store',
        metavar='FILE', help="Use this config file instead of the one pointed "
        "to by environment variable GREEN_CONFIG or the default ~/.green",
        default=argparse.SUPPRESS))
    store_opt(other_args.add_argument('-p', '--pattern', action='store',
        metavar='PATTERN',
<<<<<<< HEAD
        help="Pattern to match test files. Default is test*.py"))
    store_opt(other_args.add_argument('-n', '--name-pattern', action='store',
        metavar='PATTERN', help="Pattern to match test method names."))
=======
        help="Pattern to match test files. Default is test*.py",
        default=argparse.SUPPRESS))
>>>>>>> 5de277f2

    cov_args = parser.add_argument_group(
        "Coverage Options ({})".format(coverage_version))
    store_opt(cov_args.add_argument('-r', '--run-coverage', action='store_true',
        help=("Produce coverage output."), default=argparse.SUPPRESS))
    store_opt(cov_args.add_argument('-o', '--omit', action='store',
        metavar='PATTERN',
        help=("Comma-separated file-patterns to omit from coverage.  Default "
            "is something like '*/test*,*/termstyle*,*/mock*,*(temp "
            "dir)*,*(python system packages)*'"),
        default=argparse.SUPPRESS))

    integration_args = parser.add_argument_group("Integration Options")
    store_opt(integration_args.add_argument('--completion-file',
        action='store_true', help=("Location of the bash- and zsh-completion "
            "file.  To enable bash- or zsh-completion, see ENABLING SHELL "
            "COMPLETION below."), default=argparse.SUPPRESS))
    store_opt(integration_args.add_argument('--completions',
        action='store_true',
        help=("Output possible completions of the given target.  Used by bash- "
        "and zsh-completion."), default=argparse.SUPPRESS))
    store_opt(integration_args.add_argument('--options', action='store_true',
        help="Output all options.  Used by bash- and zsh-completion.",
        default=argparse.SUPPRESS))

    parser.set_defaults(**(dict(default_args._get_kwargs())))
    args = parser.parse_args()

    # Add additional members
    args.parser    = parser
    args.store_opt = store_opt

    return args


class ConfigFile(object): # pragma: no cover
    """
    Filehandle wrapper that adds a "[green]" section to the start of a config
    file so that users don't actually have to manually add a [green] section.

    Works with configparser versions from both Python 2 and 3
    """


    def __init__(self, filepath):
        self.first = True
        self.lines = open(filepath).readlines()


    # Python 2
    def readline(self):
        try:
            return self.__next__()
        except StopIteration:
            return ''


    # Python 3
    def __iter__(self):
        return self


    def __next__(self):
        if self.first:
            self.first = False
            return "[green]\n"
        if self.lines:
            return self.lines.pop(0)
        raise StopIteration



# Since this must be imported before coverage is started, we get erroneous
# reports of not covering this function during our internal coverage tests.
def getConfig(filepath=None): # pragma: no cover
    """
    Get the Green config file settings.

    All available config files are read.  If settings are in multiple configs,
    the last value encountered wins.  Values specified on the command-line take
    precedence over all config file settings.

    Returns: A ConfigParser object.
    """
    parser = configparser.ConfigParser()

    filepaths = []
    # Lowest priority goes first in the list
    home = os.getenv("HOME")
    if home:
        default_filepath = os.path.join(home, ".green")
        if os.path.isfile(default_filepath):
            filepaths.append(default_filepath)

    # Medium priority
    env_filepath = os.getenv("GREEN_CONFIG")
    if env_filepath and os.path.isfile(env_filepath):
        filepaths.append(env_filepath)

    # Highest priority
    if filepath and os.path.isfile(filepath):
        filepaths.append(filepath)

    if filepaths:
        global files_loaded
        files_loaded = filepaths
        # Python 3 has parser.read_file(iterator) while Python2 has
        # parser.readfp(obj_with_readline)
        read_func = getattr(parser, 'read_file', getattr(parser, 'readfp'))
        for filepath in filepaths:
            read_func(ConfigFile(filepath))

    return parser


# Since this must be imported before coverage is started, we get erroneous
# reports of not covering this function during our internal coverage tests.
def mergeConfig(args, testing=False, coverage_testing=False): # pragma: no cover
    """
    I take in a namespace created by the ArgumentParser in cmdline.main() and
    merge in options from configuration files.  The config items only replace
    argument items that are set to default value.

    Returns: I return a new argparse.Namespace, adding members:
        shouldExit = default False
        exitCode   = default 0
        omit       = omit settings converted to list and extended
        cov        = coverage object default None
    """
    config = getConfig(args.config)
    new_args = copy.deepcopy(default_args) # Default by default!

    for name, default_value in dict(default_args._get_kwargs()).items():
        # Config options overwrite default options
        config_getter = None
        if name in ['html', 'termcolor', 'notermcolor', 'allow_stdout', 'help',
                'logging', 'version', 'failfast', 'run_coverage', 'options',
                'completions', 'completion_file']:
            config_getter = config.getboolean
        elif name in ['subprocesses', 'debug', 'verbose']:
            config_getter = config.getint
        elif name in ['omit', 'warnings', 'pattern', 'name_pattern']:
            config_getter = config.get
        elif name in ['targets', 'help', 'config']:
            pass # Some options only make sense coming on the command-line.
        elif name in ['store_opt', 'parser']:
            pass # These are convenience objects, not actual settings
        else:
            raise NotImplementedError(name)

        if config_getter:
            try:
                config_value = config_getter('green', name.replace('_','-'))
                setattr(new_args, name, config_value)
            except (configparser.NoSectionError, configparser.NoOptionError):
                pass

        # Command-line values overwrite defaults and config values when
        # specified
        args_value = getattr(args, name, 'unspecified')
        if args_value != 'unspecified':
            setattr(new_args, name, args_value)

    new_args.shouldExit = False
    new_args.exitCode = 0
    new_args.cov = None

    # Help?
    if new_args.help: # pragma: no cover
        new_args.parser.print_help()
        new_args.shouldExit = True
        return new_args

    # Did we just print the version?
    if new_args.version:
        from green.version import pretty_version
        sys.stdout.write(pretty_version()+'\n')
        new_args.shouldExit = True
        return new_args

    # Handle logging options
    if new_args.debug:
        logging.basicConfig(
                level=logging.DEBUG,
                format="%(asctime)s %(levelname)9s %(message)s",
                datefmt="%Y-%m-%d %H:%M:%S")
    elif not new_args.logging:
        logging.basicConfig(filename=os.devnull)

    # These options both disable termcolor
    if new_args.html or new_args.notermcolor:
        new_args.termcolor = False

    # Coverage.  We must enable it here because we cannot cover module-level
    # code after it is imported, and this is the earliest place we can turn on
    # coverage.
    omit = []
    if new_args.omit:
        omit = new_args.omit.split(',')
    else:
        omit = [
            '*/test*',
            '*/termstyle*',
            '*/colorama*',
            '*/mock*',
            '*/django/*',
            '*/pytz*',          # pulled in by django
            '*/pkg_resources*', # pulled in by django
            '*/pypy*',
            tempfile.gettempdir() + '*']
        if 'green' not in new_args.targets and (
                False in [t.startswith('green.') for t in new_args.targets]):
            omit.extend([
            '*Python.framework*',
            '*site-packages*'])
    new_args.omit = omit

    if new_args.run_coverage:
        if not coverage:
            print(
                "Fatal: The 'coverage' module is not installed.  Have you "
                "run 'pip install coverage' ???")
            args.shouldExit = True
            args.exitCode = 3
            return args
        if (not testing) or coverage_testing:
            cov = coverage.coverage(data_file='.coverage', omit=omit)
            cov.start()
        new_args.cov = cov

    return new_args<|MERGE_RESOLUTION|>--- conflicted
+++ resolved
@@ -207,14 +207,10 @@
         default=argparse.SUPPRESS))
     store_opt(other_args.add_argument('-p', '--pattern', action='store',
         metavar='PATTERN',
-<<<<<<< HEAD
-        help="Pattern to match test files. Default is test*.py"))
+        help="Pattern to match test files. Default is test*.py",
+        default=argparse.SUPPRESS))
     store_opt(other_args.add_argument('-n', '--name-pattern', action='store',
         metavar='PATTERN', help="Pattern to match test method names."))
-=======
-        help="Pattern to match test files. Default is test*.py",
-        default=argparse.SUPPRESS))
->>>>>>> 5de277f2
 
     cov_args = parser.add_argument_group(
         "Coverage Options ({})".format(coverage_version))
