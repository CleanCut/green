--- conflicted
+++ resolved
@@ -51,16 +51,9 @@
         for name, suite in tests_by_class.items():
             xml_suite = self._convert_suite(test_results, name, suite)
             xml_root.append(xml_suite)
-<<<<<<< HEAD
 
         xml_root.set(JUnitDialect.TEST_TIME, str(test_results.timeTaken))
 
-        xml = to_xml(xml_root,
-                     xml_declaration=True,
-                     pretty_print=True,
-                     encoding="utf-8",
-                     method="xml")
-=======
         xml = to_xml(
             xml_root,
             xml_declaration=True,
@@ -68,7 +61,6 @@
             encoding="utf-8",
             method="xml",
         )
->>>>>>> 7a697bbc
         destination.write(xml.decode())
 
     def _group_tests_by_class(self, test_results):
@@ -118,18 +110,6 @@
     def _convert_suite(self, results, name, suite):
         xml_suite = Element(JUnitDialect.TEST_SUITE)
         xml_suite.set(JUnitDialect.NAME, name)
-<<<<<<< HEAD
-        xml_suite.set(JUnitDialect.TEST_COUNT,
-                      str(len(suite)))
-        xml_suite.set(JUnitDialect.FAILURE_COUNT,
-                      str(self._count_test_with_verdict(Verdict.FAILED, suite)))
-        xml_suite.set(JUnitDialect.ERROR_COUNT,
-                      str(self._count_test_with_verdict(Verdict.ERROR, suite)))
-        xml_suite.set(JUnitDialect.SKIPPED_COUNT,
-                      str(self._count_test_with_verdict(Verdict.SKIPPED, suite)))
-        xml_suite.set(JUnitDialect.TEST_TIME,
-                      str(self._suite_time(suite)))
-=======
         xml_suite.set(JUnitDialect.TEST_COUNT, str(len(suite)))
         xml_suite.set(
             JUnitDialect.FAILURE_COUNT,
@@ -143,7 +123,10 @@
             JUnitDialect.SKIPPED_COUNT,
             str(self._count_test_with_verdict(Verdict.SKIPPED, suite)),
         )
->>>>>>> 7a697bbc
+        xml_suite.set(
+            JUnitDialect.TEST_TIME,
+            str(self._suite_time(suite))
+        )
         for each_test in suite:
             xml_test = self._convert_test(results, *each_test)
             xml_suite.append(xml_test)
