from __future__ import unicode_literals
import os
import sys
import tempfile


# Importing from green (other than config) is done after coverage initialization
import green.config as config


<<<<<<< HEAD
def _main(argv, testing):
=======
def main(argv=None, testing=False):
>>>>>>> 83bbb543
    args = config.parseArguments(argv)
    args = config.mergeConfig(args, testing)

    if args.shouldExit:
        return args.exitCode

    # Clear out all the passed-in-options just in case someone tries to run a
    # test that assumes sys.argv is clean.  I can't guess at the script name
    # that they want, though, so we'll just leave ours.
    sys.argv = sys.argv[:1]

    # Set up our various main objects
    from green.loader import GreenTestLoader, getCompletions
    from green.runner import run
    from green.output import GreenStream, debug
    import green.output
    from green.suite import GreenTestSuite

    GreenTestSuite.args = args

    if args.debug:
        green.output.debug_level = args.debug

    stream = GreenStream(sys.stdout, disable_windows=args.disable_windows)

    # Location of shell completion file
    if args.completion_file:
        print(os.path.join(os.path.dirname(__file__), "shell_completion.sh"))
        return 0

    # Argument-completion for bash and zsh (for test-target completion)
    if args.completions:
        print(getCompletions(args.targets))
        return 0

    # Option-completion for bash and zsh
    if args.options:
        print("\n".join(sorted(args.store_opt.options)))
        return 0

    # Add debug logging for stuff that happened before this point here
    if config.files_loaded:
        debug("Loaded config file(s): {}".format(", ".join(config.files_loaded)))

    # Discover/Load the test suite
    if testing:
        test_suite = None
    else:  # pragma: no cover
        loader = GreenTestLoader()
        test_suite = loader.loadTargets(args.targets, file_pattern=args.file_pattern)

    # We didn't even load 0 tests...
    if not test_suite:
        debug("No test loading attempts succeeded.  Created an empty test suite.")
        test_suite = GreenTestSuite()

    # Actually run the test_suite
    result = run(test_suite, stream, args, testing)

    # Generate a test report if required
    if args.junit_report:
        from green.junit import JUnitXML

        adapter = JUnitXML()
        with open(args.junit_report, "w") as report_file:
            adapter.save_as(result, report_file)

    return int(not result.wasSuccessful())


<<<<<<< HEAD
def main(argv=None, testing=False):
    with tempfile.TemporaryDirectory() as temp_dir_for_tests:
        os.environ['TMPDIR'] = temp_dir_for_tests
        tempfile.tempdir = temp_dir_for_tests
        return _main(argv, testing)


if __name__ == '__main__':  # pragma: no cover
=======
if __name__ == "__main__":  # pragma: no cover
>>>>>>> 83bbb543
    sys.exit(main())<|MERGE_RESOLUTION|>--- conflicted
+++ resolved
@@ -8,11 +8,7 @@
 import green.config as config
 
 
-<<<<<<< HEAD
 def _main(argv, testing):
-=======
-def main(argv=None, testing=False):
->>>>>>> 83bbb543
     args = config.parseArguments(argv)
     args = config.mergeConfig(args, testing)
 
@@ -83,7 +79,6 @@
     return int(not result.wasSuccessful())
 
 
-<<<<<<< HEAD
 def main(argv=None, testing=False):
     with tempfile.TemporaryDirectory() as temp_dir_for_tests:
         os.environ['TMPDIR'] = temp_dir_for_tests
@@ -91,8 +86,5 @@
         return _main(argv, testing)
 
 
-if __name__ == '__main__':  # pragma: no cover
-=======
 if __name__ == "__main__":  # pragma: no cover
->>>>>>> 83bbb543
     sys.exit(main())